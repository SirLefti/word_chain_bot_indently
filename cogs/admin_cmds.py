"""Commands for bot admins only."""
from __future__ import annotations

import logging
import os
from logging import Logger
from typing import TYPE_CHECKING, Optional

from discord import Colour, Embed, Forbidden, Interaction, Object, Permissions, TextChannel, app_commands
from discord.ext.commands import Cog
from dotenv import load_dotenv
from sqlalchemy import delete

<<<<<<< HEAD
from consts import COG_NAME_ADMIN_CMDS, LOGGER_NAME_MAIN, LOGGER_NAME_ADMIN_COG, LOGGER_NAME_MANAGER_COG, \
    LOGGER_NAME_USER_COG, LOGGERS_LIST
from model import UsedWordsModel, MemberModel, BlacklistModel, WhitelistModel, ServerConfigModel
=======
from consts import COG_NAME_ADMIN_CMDS
from model import BlacklistModel, MemberModel, ServerConfigModel, UsedWordsModel, WhitelistModel
>>>>>>> ef167bdd

if TYPE_CHECKING:
    from main import WordChainBot

load_dotenv()
ADMIN_GUILD_ID = int(os.environ['ADMIN_GUILD_ID'])

logging.basicConfig(level=logging.INFO, format='[%(asctime)s] [%(levelname)s] %(name)s: %(message)s')
logger = logging.getLogger(LOGGER_NAME_ADMIN_COG)


class AdminCommandsCog(Cog, name=COG_NAME_ADMIN_CMDS):

    def __init__(self, bot: WordChainBot) -> None:
        self.bot: WordChainBot = bot
        self.bot.tree.add_command(AdminCommandsCog.PurgeCmdGroup(self))
        self.bot.tree.add_command(AdminCommandsCog.LoggingControlCmdGroup(self))

    # -----------------------------------------------------------------------------------------------------------------

    def cog_load(self) -> None:
        logger.info(f'Cog {self.qualified_name} loaded.')

    # -----------------------------------------------------------------------------------------------------------------

    def cog_unload(self) -> None:
        logger.info('Removing commands...')

        for command in self.bot.tree.get_commands():  # Loop through all commands in the bot
            if command in self.__cog_commands__:  # And remove the ones that are in the specified cog
                self.bot.tree.remove_command(command.name)

        logger.info(f'Cog {self.qualified_name} unloaded.')

    # -----------------------------------------------------------------------------------------------------------------

    @app_commands.command(name='announce', description='Announce something to all servers')
    @app_commands.default_permissions(administrator=True)
    @app_commands.guilds(ADMIN_GUILD_ID)
    @app_commands.describe(msg='The message to announce')
    async def announce(self, interaction: Interaction, msg: str):

        await interaction.response.defer()

        emb: Embed = Embed(title='Announcement from devs', description=msg, colour=Colour.yellow())
        emb.description += f'''
\n*For support and updates, join our Discord server:\nhttps://discord.gg/yhbzVGBNw3*
'''
        count_sent: int = 0
        count_failed: int = 0
        for guild in self.bot.guilds:
            config = self.bot.server_configs[guild.id]

            channel: Optional[TextChannel] = self.bot.get_channel(config.channel_id)
            if channel:
                try:
                    await channel.send(embed=emb)
                    count_sent += 1
                except Forbidden as _:
                    logger.error(f'Failed to send announcement to {guild.name} (ID: {guild.id}) due to missing perms.')
                    count_failed += 1

        emb2: Embed = Embed(title='Announcement status', colour=Colour.yellow(), description='Command completed.')
        emb2.add_field(name='Success', value=f'{count_sent} servers', inline=True)
        emb2.add_field(name='Failed', value=f'{count_failed} servers', inline=True)
        await interaction.followup.send(embed=emb2)

    # ============================================================================================================

    class LoggingControlCmdGroup(app_commands.Group):
        """A group of commands to allow the devs to control logging dynamically without restarting the bot."""

        def __init__(self, cog: AdminCommandsCog):
            super().__init__(name='logging', description='Admin commands for setting the log level',
                             guild_ids=[ADMIN_GUILD_ID], guild_only=True,
                             default_permissions=Permissions(administrator=True))
            self.cog: AdminCommandsCog = cog

        # -----------------------------------------------------------------------------------------------------------

        @app_commands.command(name='set_level', description='Set the log level for a specific/all logger(s)')
        @app_commands.describe(level='The logging level to be set',
                               logger_name='The logger for which the level has to be set')
        @app_commands.choices(level=[
            app_commands.Choice(name='Debug', value=logging.DEBUG),
            app_commands.Choice(name='Info', value=logging.INFO),
            app_commands.Choice(name='Warning', value=logging.WARNING),
            app_commands.Choice(name='Error', value=logging.ERROR),
            app_commands.Choice(name='Critical', value=logging.CRITICAL)
        ])
        @app_commands.choices(logger_name=[
            app_commands.Choice(name='Main', value=LOGGER_NAME_MAIN),
            app_commands.Choice(name='Admin Commands', value=LOGGER_NAME_ADMIN_COG),
            app_commands.Choice(name='Manager Commands', value=LOGGER_NAME_MANAGER_COG),
            app_commands.Choice(name='User Commands', value=LOGGER_NAME_USER_COG),
            app_commands.Choice(name='All', value='all')
        ])
        async def set_log_level(self, interaction: Interaction, logger_name: str, level: int):

            await interaction.response.defer()
            emb: Embed = Embed(title='Set log level', colour=Colour.yellow(), description='')

            match logger_name:
                case 'all':
                    for logger_name1 in LOGGERS_LIST:

                        # Retrieve the existing logger; do NOT create a new logger
                        queried_logger: Optional[Logger] = logging.root.manager.loggerDict.get(logger_name1, None)

                        if not queried_logger:
                            emb.description += f'❌ Logger not found.\n'
                            continue

                        emb.description += f'### `{logger_name1}`\n'

                        queried_logger.setLevel(level)
                        emb.description += f'✅ Level set to `{logging.getLevelName(level)}`.\n'

                        if queried_logger.disabled:
                            emb.description += f'⚠️ Logger is disabled!\n\n'
                case _:
                    # Retrieve the existing logger; do NOT create a new logger
                    queried_logger: Optional[logging.Logger] = logging.root.manager.loggerDict.get(logger_name, None)
                    emb.description += f'### `{logger_name}`\n'

                    if queried_logger:
                        queried_logger.setLevel(level)
                        emb.description += f'✅ Level set to `{logging.getLevelName(level)}`.'

                        if queried_logger.disabled:
                            emb.description += f'\n\n⚠️ Logger is disabled!'
                    else:
                        emb.description += f'❌ Logger not found.'

            await interaction.followup.send(embed=emb)

        # -----------------------------------------------------------------------------------------------------------

        @app_commands.command(name='disable_all', description='Disable logging completely')
        async def disable_all(self, interaction: Interaction):

            await interaction.response.defer()
            emb: Embed = Embed(title='Logging status', colour=Colour.green(), description='')

            for logger_name in LOGGERS_LIST:

                # Retrieve the existing logger; do NOT create a new logger
                queried_logger: Optional[logging.Logger] = logging.root.manager.loggerDict.get(logger_name, None)
                if queried_logger:
                    if queried_logger.disabled:
                        emb.description += f'☑️ Logger `{queried_logger.name}` was already disabled.\n'
                    else:
                        queried_logger.disabled = True
                        emb.description += f'✅ Disabled logger `{queried_logger.name}`.\n'
                else:
                    emb.description += f'❌ Logger `{logger_name}` not found.\n'

            await interaction.followup.send(embed=emb)

        # -----------------------------------------------------------------------------------------------------------

        @app_commands.command(name='enable_all', description='Enable all loggers')
        @app_commands.describe(reset_level='Whether to reset the levels of loggers to INFO')
        async def enable_all(self, interaction: Interaction, reset_level: bool = True):

            await interaction.response.defer()

            logging.disable(logging.NOTSET)

            emb: Embed = Embed(title='Logger status', colour=Colour.dark_orange(), description='')

            for logger_name in LOGGERS_LIST:

                # Retrieve the existing logger; do NOT create a new logger
                queried_logger: Optional[logging.Logger] = logging.root.manager.loggerDict.get(logger_name, None)
                if queried_logger:
                    if not queried_logger.disabled:
                        emb.description += f'☑️ Logger `{queried_logger.name}` was already enabled.\n'
                    else:
                        queried_logger.disabled = False
                        emb.description += f'✅ Enabled logger `{queried_logger.name}`.\n'

                    if reset_level:
                        queried_logger.setLevel(logging.INFO)
                        emb.description += f'Log level set to `INFO`.\n\n'
                else:
                    emb.description += f'❌ Logger `{logger_name}` not found.\n\n'

            await interaction.followup.send(embed=emb)

        # -----------------------------------------------------------------------------------------------------------

        @app_commands.command(name='disable_logger', description='Turn off a specific logger')
        @app_commands.describe(logger_name='The logger for which the level has to be set')
        @app_commands.choices(logger_name=[
            app_commands.Choice(name='Main', value=LOGGER_NAME_MAIN),
            app_commands.Choice(name='Admin Commands', value=LOGGER_NAME_ADMIN_COG),
            app_commands.Choice(name='Manager Commands', value=LOGGER_NAME_MANAGER_COG),
            app_commands.Choice(name='User Commands', value=LOGGER_NAME_USER_COG)
        ])
        async def disable_specific_logger(self, interaction: Interaction, logger_name: str):

            await interaction.response.defer()
            emb: Embed = Embed(title='Logger status', description='')

            queried_logger: Optional[logging.Logger] = logging.root.manager.loggerDict.get(logger_name, None)
            if queried_logger:
                if queried_logger.disabled:
                    emb.description += f'☑️ Logger `{queried_logger.name}` was already disabled.'
                else:
                    queried_logger.disabled = True
                    emb.description += f'✅ Disabled logger `{queried_logger.name}`.'
                emb.colour = Colour.green()
            else:
                emb.description += f'❌ Logger `{logger_name}` not found.'
                emb.colour = Colour.red()

            await interaction.followup.send(embed=emb)

        # -----------------------------------------------------------------------------------------------------------

        @app_commands.command(name='enable_logger',
                              description='Turns on a specific logger and sets its level to INFO by default')
        @app_commands.describe(logger_name='The logger for which the level has to be set',
                               reset_level='Whether the level should be explicitly reset to INFO')
        @app_commands.choices(logger_name=[
            app_commands.Choice(name='Main', value=LOGGER_NAME_MAIN),
            app_commands.Choice(name='Admin Commands', value=LOGGER_NAME_ADMIN_COG),
            app_commands.Choice(name='Manager Commands', value=LOGGER_NAME_MANAGER_COG),
            app_commands.Choice(name='User Commands', value=LOGGER_NAME_USER_COG)
        ])
        async def enable_specific_logger(self, interaction: Interaction, logger_name: str, reset_level: bool = True):

            await interaction.response.defer()
            emb: Embed = Embed(title='Logger status', description='')

            queried_logger: Optional[logging.Logger] = logging.root.manager.loggerDict.get(logger_name, None)
            if not queried_logger:
                emb.description += f'❌ Logger `{logger_name}` not found.'
                emb.colour = Colour.red()
            else:
                if not queried_logger.disabled:
                    emb.description += f'☑️ Logger `{queried_logger.name}` was already enabled.'
                else:
                    queried_logger.disabled = False
                    emb.description += f'✅ Enabled logger `{queried_logger.name}`'

                if reset_level:
                    queried_logger.setLevel(logging.INFO)
                    emb.description += f'\n\nLogging level set to `{logging.getLevelName(queried_logger.level)}`.'

                emb.colour = Colour.green()

            await interaction.followup.send(embed=emb)

        # -----------------------------------------------------------------------------------------------------------

        @app_commands.command(name='test',
                              description='Tests a specific logger')
        @app_commands.describe(logger_name='The logger for which the level has to be set',
                               level='The logging level via which the message will be sent',
                               message='The message to be logged')
        @app_commands.choices(logger_name=[
            app_commands.Choice(name='Main', value=LOGGER_NAME_MAIN),
            app_commands.Choice(name='Admin Commands', value=LOGGER_NAME_ADMIN_COG),
            app_commands.Choice(name='Manager Commands', value=LOGGER_NAME_MANAGER_COG),
            app_commands.Choice(name='User Commands', value=LOGGER_NAME_USER_COG)
        ])
        @app_commands.choices(level=[
            app_commands.Choice(name='Debug', value=logging.DEBUG),
            app_commands.Choice(name='Info', value=logging.INFO),
            app_commands.Choice(name='Warning', value=logging.WARNING),
            app_commands.Choice(name='Error', value=logging.ERROR),
            app_commands.Choice(name='Critical', value=logging.CRITICAL)
        ])
        async def test_logger(self, interaction: Interaction, logger_name: str, message: str,
                              level: int = logging.INFO):

            await interaction.response.defer()
            emb: Embed = Embed(title='Logging Test', description='')

            queried_logger: Optional[logging.Logger] = logging.root.manager.loggerDict.get(logger_name, None)
            if not queried_logger:
                emb.description += f'❌ Logger `{logger_name}` not found.'
                emb.colour = Colour.red()
            else:
                if queried_logger.disabled:
                    emb.description += f'❌ Logger `{queried_logger.name}` is disabled.'
                    emb.colour = Colour.red()

                else:
                    queried_logger.log(level=level, msg=message)
                    emb.description += (f'✅ Sent message via `{queried_logger.name}` '
                                        f'at level `{logging.getLevelName(level)}`.')
                    emb.colour = Colour.green()

                    if queried_logger.level > level:
                        emb.description += (f'\n\n⚠️ Message won\'t appear since the logger level is higher than the '
                                            f'message level.')
                        emb.colour = Colour.orange()

            await interaction.followup.send(embed=emb)

        # -----------------------------------------------------------------------------------------------------------

        @app_commands.command(name='status',
                              description='Status of a specific/all logger(s)')
        @app_commands.describe(logger_name='The logger for which you want to view the status')
        @app_commands.choices(logger_name=[
            app_commands.Choice(name='Main', value=LOGGER_NAME_MAIN),
            app_commands.Choice(name='Admin Commands', value=LOGGER_NAME_ADMIN_COG),
            app_commands.Choice(name='Manager Commands', value=LOGGER_NAME_MANAGER_COG),
            app_commands.Choice(name='User Commands', value=LOGGER_NAME_USER_COG),
            app_commands.Choice(name='All', value='all')
        ])
        async def logger_status(self, interaction: Interaction, logger_name: str = 'all'):

            await interaction.response.defer()
            emb: Embed = Embed(title='Logger Info', description='', colour=Colour.from_rgb(255, 255, 255))

            match logger_name:
                case 'all':
                    for logger_name1 in LOGGERS_LIST:

                        logger1: Optional[logging.Logger] = logging.root.manager.loggerDict.get(logger_name1, None)
                        emb.description += f'### `{logger_name1}`\n'

                        if logger1:
                            emb.description += f'''> **Status:** {'Disabled' if logger1.disabled else 'Enabled'}
> **Level:** `{logging.getLevelName(logger1.level)}`\n\n'''
                        else:
                            emb.description += f'❌ Logger not found.\n\n'

                case _:
                    logger1: Optional[logging.Logger] = logging.root.manager.loggerDict.get(logger_name, None)
                    emb.description += f'### `{logger1.name}`\n'

                    if logger1:
                        emb.description += f'''> **Status:** {'Disabled' if logger1.disabled else 'Enabled'}
> **Level:** `{logging.getLevelName(logger1.level)}`'''
                    else:
                        emb.description += f'### `{logger_name}`\n'
                        emb.description += f'❌ Logger not found.'

            emb.colour = Colour.green()
            await interaction.followup.send(embed=emb)

    # ============================================================================================================

    class PurgeCmdGroup(app_commands.Group):

        def __init__(self, cog: AdminCommandsCog):
            super().__init__(name='purge_data', description='Admin commands for cleaning up the DB',
                             guild_ids=[ADMIN_GUILD_ID], guild_only=True,
                             default_permissions=Permissions(administrator=True))
            self.cog: AdminCommandsCog = cog

        # -----------------------------------------------------------------------------------------------------------

        @app_commands.command(name='server', description='Removes all config data for given guild id.')
        @app_commands.describe(guild_id='ID of the guild to be removed from the DB')
        async def clean_server(self, interaction: Interaction, guild_id: str):

            await interaction.response.defer()

            # cannot use int directly in type annotation, because it would allow just 32-bit integers,
            # but most IDs are 64-bit
            try:
                guild_id_as_number = int(guild_id)
            except ValueError:
                await interaction.followup.send('This is not a valid ID!')
                return

            async with self.cog.bot.db_connection() as connection:
                total_rows_changed = 0

                # delete used words
                stmt = delete(UsedWordsModel).where(UsedWordsModel.server_id == guild_id_as_number)
                result = await connection.execute(stmt)
                total_rows_changed += result.rowcount

                # delete members
                stmt = delete(MemberModel).where(MemberModel.server_id == guild_id_as_number)
                result = await connection.execute(stmt)
                total_rows_changed += result.rowcount

                # delete blacklist
                stmt = delete(BlacklistModel).where(BlacklistModel.server_id == guild_id_as_number)
                result = await connection.execute(stmt)
                total_rows_changed += result.rowcount

                # delete whitelist
                stmt = delete(WhitelistModel).where(WhitelistModel.server_id == guild_id_as_number)
                result = await connection.execute(stmt)
                total_rows_changed += result.rowcount

                # delete config
                if guild_id_as_number in self.cog.bot.server_configs:
                    # just reset the data instead to make sure that every current guild has an existing config
                    config = self.cog.bot.server_configs[guild_id_as_number]
                    config.channel_id = None
                    config.current_count = 0
                    config.current_word = None
                    config.high_score = 0
                    config.used_high_score_emoji = False
                    config.reliable_role_id = None
                    config.failed_role_id = None
                    config.last_member_id = None
                    config.failed_member_id = None
                    config.correct_inputs_by_failed_member = 0

                    total_rows_changed += await config.sync_to_db_with_connection(connection)
                else:
                    stmt = delete(ServerConfigModel).where(ServerConfigModel.server_id == guild_id_as_number)
                    result = await connection.execute(stmt)
                    total_rows_changed += result.rowcount

                await connection.commit()

                if total_rows_changed > 0:
                    await interaction.followup.send(f'Removed data for server {guild_id_as_number}')
                else:
                    await interaction.followup.send(f'No data to remove for server {guild_id_as_number}')

        # ---------------------------------------------------------------------------------------------------------------

        @app_commands.command(name='user', description='Removes all saved data for given user id.')
        @app_commands.describe(user_id='ID of the user to be removed from the DB')
        async def clean_user(self, interaction: Interaction, user_id: str):

            await interaction.response.defer()

            # cannot use int directly in type annotation, because it would allow just 32-bit integers,
            # but most IDs are 64-bit
            try:
                user_id_as_number = int(user_id)
            except ValueError:
                await interaction.followup.send('This is not a valid ID!')
                return

            async with self.cog.bot.db_connection() as connection:
                stmt = delete(MemberModel).where(MemberModel.member_id == user_id_as_number)
                result = await connection.execute(stmt)
                await connection.commit()
                rows_deleted: int = result.rowcount
                if rows_deleted > 0:
                    await interaction.followup.send(f'Removed data for user {user_id_as_number} in {rows_deleted} servers')
                else:
                    await interaction.followup.send(f'No data to remove for user {user_id_as_number}')

# ====================================================================================================================


async def setup(bot: WordChainBot):
    await bot.add_cog(AdminCommandsCog(bot), guild=Object(id=ADMIN_GUILD_ID))<|MERGE_RESOLUTION|>--- conflicted
+++ resolved
@@ -11,14 +11,9 @@
 from dotenv import load_dotenv
 from sqlalchemy import delete
 
-<<<<<<< HEAD
 from consts import COG_NAME_ADMIN_CMDS, LOGGER_NAME_MAIN, LOGGER_NAME_ADMIN_COG, LOGGER_NAME_MANAGER_COG, \
     LOGGER_NAME_USER_COG, LOGGERS_LIST
 from model import UsedWordsModel, MemberModel, BlacklistModel, WhitelistModel, ServerConfigModel
-=======
-from consts import COG_NAME_ADMIN_CMDS
-from model import BlacklistModel, MemberModel, ServerConfigModel, UsedWordsModel, WhitelistModel
->>>>>>> ef167bdd
 
 if TYPE_CHECKING:
     from main import WordChainBot
